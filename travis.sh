#!/bin/bash
# This script is invoked from my Travis-CI commands
# It bootstraps to grab the 'neil' tool and run 'neil test'
set -e # exit on errors
set -x # echo each line
git clone https://github.com/ndmitchell/neil
<<<<<<< HEAD
(cd neil && cabal install --verbose)
neil test
=======
(cd neil && cabal install)
neil test --install
if [ -e travis.hs ]; then
	runhaskell travis.hs
fi
>>>>>>> be7ff969
<|MERGE_RESOLUTION|>--- conflicted
+++ resolved
@@ -4,13 +4,8 @@
 set -e # exit on errors
 set -x # echo each line
 git clone https://github.com/ndmitchell/neil
-<<<<<<< HEAD
 (cd neil && cabal install --verbose)
-neil test
-=======
-(cd neil && cabal install)
 neil test --install
 if [ -e travis.hs ]; then
 	runhaskell travis.hs
-fi
->>>>>>> be7ff969
+fi